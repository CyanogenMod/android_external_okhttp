/*
 *  Licensed to the Apache Software Foundation (ASF) under one or more
 *  contributor license agreements.  See the NOTICE file distributed with
 *  this work for additional information regarding copyright ownership.
 *  The ASF licenses this file to You under the Apache License, Version 2.0
 *  (the "License"); you may not use this file except in compliance with
 *  the License.  You may obtain a copy of the License at
 *
 *     http://www.apache.org/licenses/LICENSE-2.0
 *
 *  Unless required by applicable law or agreed to in writing, software
 *  distributed under the License is distributed on an "AS IS" BASIS,
 *  WITHOUT WARRANTIES OR CONDITIONS OF ANY KIND, either express or implied.
 *  See the License for the specific language governing permissions and
 *  limitations under the License.
 */

package com.squareup.okhttp.internal.tls;

import java.security.cert.Certificate;
import java.security.cert.CertificateParsingException;
import java.security.cert.X509Certificate;
import java.util.ArrayList;
import java.util.Collection;
import java.util.Collections;
import java.util.List;
import java.util.Locale;
import java.util.regex.Pattern;
import javax.net.ssl.HostnameVerifier;
import javax.net.ssl.SSLException;
import javax.net.ssl.SSLSession;
import javax.security.auth.x500.X500Principal;

/**
 * A HostnameVerifier consistent with <a
 * href="http://www.ietf.org/rfc/rfc2818.txt">RFC 2818</a>.
 */
public final class OkHostnameVerifier implements HostnameVerifier {
  public static final OkHostnameVerifier INSTANCE = new OkHostnameVerifier();

  /**
   * Quick and dirty pattern to differentiate IP addresses from hostnames. This
   * is an approximation of Android's private InetAddress#isNumeric API.
   *
   * <p>This matches IPv6 addresses as a hex string containing at least one
   * colon, and possibly including dots after the first colon. It matches IPv4
   * addresses as strings containing only decimal digits and dots. This pattern
   * matches strings like "a:.23" and "54" that are neither IP addresses nor
   * hostnames; they will be verified as IP addresses (which is a more strict
   * verification).
   */
  private static final Pattern VERIFY_AS_IP_ADDRESS = Pattern.compile(
      "([0-9a-fA-F]*:[0-9a-fA-F:.]*)|([\\d.]+)");

  private static final int ALT_DNS_NAME = 2;
  private static final int ALT_IPA_NAME = 7;

  private OkHostnameVerifier() {
  }

  @Override
  public boolean verify(String host, SSLSession session) {
    try {
      Certificate[] certificates = session.getPeerCertificates();
      return verify(host, (X509Certificate) certificates[0]);
    } catch (SSLException e) {
      return false;
    }
  }

  public boolean verify(String host, X509Certificate certificate) {
    return verifyAsIpAddress(host)
        ? verifyIpAddress(host, certificate)
        : verifyHostName(host, certificate);
  }

  static boolean verifyAsIpAddress(String host) {
    return VERIFY_AS_IP_ADDRESS.matcher(host).matches();
  }

  /**
   * Returns true if {@code certificate} matches {@code ipAddress}.
   */
  private boolean verifyIpAddress(String ipAddress, X509Certificate certificate) {
    for (String altName : getSubjectAltNames(certificate, ALT_IPA_NAME)) {
      if (ipAddress.equalsIgnoreCase(altName)) {
        return true;
      }
    }
    return false;
  }

  /**
   * Returns true if {@code certificate} matches {@code hostName}.
   */
  private boolean verifyHostName(String hostName, X509Certificate certificate) {
    hostName = hostName.toLowerCase(Locale.US);
    boolean hasDns = false;
    for (String altName : getSubjectAltNames(certificate, ALT_DNS_NAME)) {
      hasDns = true;
      if (verifyHostName(hostName, altName)) {
        return true;
      }
    }

    if (!hasDns) {
      X500Principal principal = certificate.getSubjectX500Principal();
      // RFC 2818 advises using the most specific name for matching.
      String cn = new DistinguishedNameParser(principal).findMostSpecific("cn");
      if (cn != null) {
        return verifyHostName(hostName, cn);
      }
    }

    return false;
  }

  private List<String> getSubjectAltNames(X509Certificate certificate, int type) {
    List<String> result = new ArrayList<String>();
    try {
      Collection<?> subjectAltNames = certificate.getSubjectAlternativeNames();
      if (subjectAltNames == null) {
        return Collections.emptyList();
      }
      for (Object subjectAltName : subjectAltNames) {
        List<?> entry = (List<?>) subjectAltName;
        if (entry == null || entry.size() < 2) {
          continue;
        }
        Integer altNameType = (Integer) entry.get(0);
        if (altNameType == null) {
          continue;
        }
        if (altNameType == type) {
          String altName = (String) entry.get(1);
          if (altName != null) {
            result.add(altName);
          }
        }
      }
      return result;
    } catch (CertificateParsingException e) {
      return Collections.emptyList();
    }
  }

  /**
   * Returns {@code true} iff {@code hostName} matches the domain name {@code pattern}.
   *
   * @param hostName lower-case host name.
   * @param pattern domain name pattern from certificate. May be a wildcard pattern such as
   *        {@code *.android.com}.
   */
  private boolean verifyHostName(String hostName, String pattern) {
    // Basic sanity checks
    // Check length == 0 instead of .isEmpty() to support Java 5.
    if ((hostName == null) || (hostName.length() == 0) || (hostName.startsWith("."))
        || (hostName.endsWith(".."))) {
      // Invalid domain name
      return false;
    }
    if ((pattern == null) || (pattern.length() == 0) || (pattern.startsWith("."))
        || (pattern.endsWith(".."))) {
      // Invalid pattern/domain name
      return false;
    }

    // Normalize hostName and pattern by turning them into absolute domain names if they are not
    // yet absolute. This is needed because server certificates do not normally contain absolute
    // names or patterns, but they should be treated as absolute. At the same time, any hostName
    // presented to this method should also be treated as absolute for the purposes of matching
    // to the server certificate.
    //   www.android.com  matches www.android.com
    //   www.android.com  matches www.android.com.
    //   www.android.com. matches www.android.com.
    //   www.android.com. matches www.android.com
    if (!hostName.endsWith(".")) {
      hostName += '.';
    }
    if (!pattern.endsWith(".")) {
      pattern += '.';
    }
    // hostName and pattern are now absolute domain names.

    pattern = pattern.toLowerCase(Locale.US);
    // hostName and pattern are now in lower case -- domain names are case-insensitive.

<<<<<<< HEAD
    if (cn.startsWith("*.") && hostName.equals(cn.substring(2))) {
      return true; // "*.foo.com" matches "foo.com"
=======
    if (!pattern.contains("*")) {
      // Not a wildcard pattern -- hostName and pattern must match exactly.
      return hostName.equals(pattern);
    }
    // Wildcard pattern

    // WILDCARD PATTERN RULES:
    // 1. Asterisk (*) is only permitted in the left-most domain name label and must be the
    //    only character in that label (i.e., must match the whole left-most label).
    //    For example, *.example.com is permitted, while *a.example.com, a*.example.com,
    //    a*b.example.com, a.*.example.com are not permitted.
    // 2. Asterisk (*) cannot match across domain name labels.
    //    For example, *.example.com matches test.example.com but does not match
    //    sub.test.example.com.
    // 3. Wildcard patterns for single-label domain names are not permitted.

    if ((!pattern.startsWith("*.")) || (pattern.indexOf('*', 1) != -1)) {
      // Asterisk (*) is only permitted in the left-most domain name label and must be the only
      // character in that label
      return false;
>>>>>>> 51f523b9
    }

    // Optimization: check whether hostName is too short to match the pattern. hostName must be at
    // least as long as the pattern because asterisk must match the whole left-most label and
    // hostName starts with a non-empty label. Thus, asterisk has to match one or more characters.
    if (hostName.length() < pattern.length()) {
      // hostName too short to match the pattern.
      return false;
    }

    if ("*.".equals(pattern)) {
      // Wildcard pattern for single-label domain name -- not permitted.
      return false;
    }

    // hostName must end with the region of pattern following the asterisk.
    String suffix = pattern.substring(1);
    if (!hostName.endsWith(suffix)) {
      // hostName does not end with the suffix
      return false;
    }

    // Check that asterisk did not match across domain name labels.
    int suffixStartIndexInHostName = hostName.length() - suffix.length();
    if ((suffixStartIndexInHostName > 0)
        && (hostName.lastIndexOf('.', suffixStartIndexInHostName - 1) != -1)) {
      // Asterisk is matching across domain name labels -- not permitted.
      return false;
    }

    // hostName matches pattern
    return true;
  }
}<|MERGE_RESOLUTION|>--- conflicted
+++ resolved
@@ -185,10 +185,6 @@
     pattern = pattern.toLowerCase(Locale.US);
     // hostName and pattern are now in lower case -- domain names are case-insensitive.
 
-<<<<<<< HEAD
-    if (cn.startsWith("*.") && hostName.equals(cn.substring(2))) {
-      return true; // "*.foo.com" matches "foo.com"
-=======
     if (!pattern.contains("*")) {
       // Not a wildcard pattern -- hostName and pattern must match exactly.
       return hostName.equals(pattern);
@@ -209,7 +205,6 @@
       // Asterisk (*) is only permitted in the left-most domain name label and must be the only
       // character in that label
       return false;
->>>>>>> 51f523b9
     }
 
     // Optimization: check whether hostName is too short to match the pattern. hostName must be at
