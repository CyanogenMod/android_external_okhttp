/*
 * Copyright (C) 2014 Square, Inc.
 *
 * Licensed under the Apache License, Version 2.0 (the "License");
 * you may not use this file except in compliance with the License.
 * You may obtain a copy of the License at
 *
 *      http://www.apache.org/licenses/LICENSE-2.0
 *
 * Unless required by applicable law or agreed to in writing, software
 * distributed under the License is distributed on an "AS IS" BASIS,
 * WITHOUT WARRANTIES OR CONDITIONS OF ANY KIND, either express or implied.
 * See the License for the specific language governing permissions and
 * limitations under the License.
 */
package okio;

/**
 * A segment of a buffer.
 *
 * <p>Each segment in a buffer is a circularly-linked list node referencing the following and
 * preceding segments in the buffer.
 *
 * <p>Each segment in the pool is a singly-linked list node referencing the rest of segments in the
 * pool.
 *
 * <p>The underlying byte arrays of segments may be shared between buffers and byte strings. When a
 * segment's byte array is shared the segment may not be recycled, nor may its byte data be changed.
 * The lone exception is that the owner segment is allowed to append to the segment, writing data at
 * {@code limit} and beyond. There is a single owning segment for each byte array. Positions,
 * limits, prev, and next references are not shared.
 */
final class Segment {
  /** The size of all segments in bytes. */
<<<<<<< HEAD
  // Increasing socket read bytes from 2KB to 8KB reduces time taken
  // by application to read bytes
=======
>>>>>>> 197597e8
  static final int SIZE = 8192;

  final byte[] data;

  /** The next byte of application data byte to read in this segment. */
  int pos;

  /** The first byte of available data ready to be written to. */
  int limit;

  /** True if other segments or byte strings use the same byte array. */
  boolean shared;

  /** True if this segment owns the byte array and can append to it, extending {@code limit}. */
  boolean owner;

  /** Next segment in a linked or circularly-linked list. */
  Segment next;

  /** Previous segment in a circularly-linked list. */
  Segment prev;

  Segment() {
    this.data = new byte[SIZE];
    this.owner = true;
    this.shared = false;
  }

  Segment(Segment shareFrom) {
    this(shareFrom.data, shareFrom.pos, shareFrom.limit);
    shareFrom.shared = true;
  }

  Segment(byte[] data, int pos, int limit) {
    this.data = data;
    this.pos = pos;
    this.limit = limit;
    this.owner = false;
    this.shared = true;
  }

  /**
   * Removes this segment of a circularly-linked list and returns its successor.
   * Returns null if the list is now empty.
   */
  public Segment pop() {
    Segment result = next != this ? next : null;
    prev.next = next;
    next.prev = prev;
    next = null;
    prev = null;
    return result;
  }

  /**
   * Appends {@code segment} after this segment in the circularly-linked list.
   * Returns the pushed segment.
   */
  public Segment push(Segment segment) {
    segment.prev = this;
    segment.next = next;
    next.prev = segment;
    next = segment;
    return segment;
  }

  /**
   * Splits this head of a circularly-linked list into two segments. The first
   * segment contains the data in {@code [pos..pos+byteCount)}. The second
   * segment contains the data in {@code [pos+byteCount..limit)}. This can be
   * useful when moving partial segments from one buffer to another.
   *
   * <p>Returns the new head of the circularly-linked list.
   */
  public Segment split(int byteCount) {
    if (byteCount <= 0 || byteCount > limit - pos) throw new IllegalArgumentException();
    Segment prefix = new Segment(this);
    prefix.limit = prefix.pos + byteCount;
    pos += byteCount;
    prev.push(prefix);
    return prefix;
  }

  /**
   * Call this when the tail and its predecessor may both be less than half
   * full. This will copy data so that segments can be recycled.
   */
  public void compact() {
    if (prev == this) throw new IllegalStateException();
    if (!prev.owner) return; // Cannot compact: prev isn't writable.
    int byteCount = limit - pos;
    int availableByteCount = SIZE - prev.limit + (prev.shared ? 0 : prev.pos);
    if (byteCount > availableByteCount) return; // Cannot compact: not enough writable space.
    writeTo(prev, byteCount);
    pop();
    SegmentPool.recycle(this);
  }

  /** Moves {@code byteCount} bytes from this segment to {@code sink}. */
  public void writeTo(Segment sink, int byteCount) {
    if (!sink.owner) throw new IllegalArgumentException();
    if (sink.limit + byteCount > SIZE) {
      // We can't fit byteCount bytes at the sink's current position. Shift sink first.
      if (sink.shared) throw new IllegalArgumentException();
      if (sink.limit + byteCount - sink.pos > SIZE) throw new IllegalArgumentException();
      System.arraycopy(sink.data, sink.pos, sink.data, 0, sink.limit - sink.pos);
      sink.limit -= sink.pos;
      sink.pos = 0;
    }

    System.arraycopy(data, pos, sink.data, sink.limit, byteCount);
    sink.limit += byteCount;
    pos += byteCount;
  }
}<|MERGE_RESOLUTION|>--- conflicted
+++ resolved
@@ -32,11 +32,6 @@
  */
 final class Segment {
   /** The size of all segments in bytes. */
-<<<<<<< HEAD
-  // Increasing socket read bytes from 2KB to 8KB reduces time taken
-  // by application to read bytes
-=======
->>>>>>> 197597e8
   static final int SIZE = 8192;
 
   final byte[] data;
